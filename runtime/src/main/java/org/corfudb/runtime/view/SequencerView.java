package org.corfudb.runtime.view;

import com.google.common.collect.Lists;
import java.util.List;
import java.util.Set;
import java.util.UUID;

import javax.annotation.Nonnull;
import org.corfudb.protocols.wireprotocol.TokenResponse;
import org.corfudb.protocols.wireprotocol.TxResolutionInfo;
import org.corfudb.runtime.CorfuRuntime;
import org.corfudb.util.CFUtils;


/**
 * Created by mwei on 12/10/15.
 */

public class SequencerView extends AbstractView {

    public SequencerView(CorfuRuntime runtime) {
        super(runtime);
    }

    public TokenResponse query() {
        return layoutHelper(l -> CFUtils.getUninterruptibly(l.getSequencer(0).query()));
    }

    public TokenResponse query(@Nonnull UUID stream) {
        return layoutHelper(l -> CFUtils.getUninterruptibly(l.getSequencer(0).query(stream)));
    }

    /**
     * Return the next token in the sequencer for a particular stream.
     *
     * <p>If numTokens == 0, then the streamAddressesMap returned is the last handed out token for
     * each stream (if streamIDs is not empty). The token returned is the global address as
     * previously defined, namely, max global address across all the streams.</p>
     *
     * @param streamIds The stream IDs to retrieve from.
     * @param numTokens The number of tokens to reserve.
     * @return The first token retrieved.
     */
<<<<<<< HEAD
    @Deprecated
    public TokenResponse nextToken(List<UUID> streamIds, int numTokens) {
        return layoutHelper(l -> CFUtils.getUninterruptibly(l.getSequencer(0)
            .nextToken(streamIds, numTokens)));
=======
    public TokenResponse nextToken(Set<UUID> streamIDs, int numTokens) {
        return layoutHelper(e -> CFUtils.getUninterruptibly(e.getPrimarySequencerClient()
                .nextToken(streamIDs, numTokens)));
>>>>>>> bbe6fe5f
    }

    /** Deprecated. Use List as a streamIds parameter instead. */
    @Deprecated
    public TokenResponse nextToken(Set<UUID> streamIDs, int numTokens) {
        return nextToken(Lists.newArrayList(streamIDs), numTokens);
    }

    /** Deprecated. Use List as a streamIds parameter instead. */
    @Deprecated
    public TokenResponse nextToken(Set<UUID> streamIDs, int numTokens,
<<<<<<< HEAD
        TxResolutionInfo conflictInfo) {
        if (numTokens > 1) {
            throw new UnsupportedOperationException("Requesting more than one token "
                + "no longer supported");
        } else if (numTokens <= 0) {
            throw new UnsupportedOperationException("Querying with conflict info "
                + "no longer supported");
        }
        return nextToken(Lists.newArrayList(streamIDs), conflictInfo);
    }


    public TokenResponse nextToken(List<UUID> streamIDs, TxResolutionInfo conflictInfo) {
        return layoutHelper(l -> CFUtils.getUninterruptibly(l.getSequencer(0)
            .nextToken(streamIDs, conflictInfo)));
    }

    public TokenResponse nextToken(List<UUID> streamIDs) {
        return layoutHelper(l -> CFUtils.getUninterruptibly(l.getSequencer(0)
            .nextToken(streamIDs)));
    }

    public void trimCache(long address) {
        getCurrentLayout().getSequencer(0)
            .trimCache(address);
=======
                                   TxResolutionInfo conflictInfo) {
        return layoutHelper(e -> CFUtils.getUninterruptibly(e.getPrimarySequencerClient()
                .nextToken(streamIDs, numTokens, conflictInfo)));
    }

    public void trimCache(long address) {
        runtime.getLayoutView().getRuntimeLayout().getPrimarySequencerClient().trimCache(address);
>>>>>>> bbe6fe5f
    }
}<|MERGE_RESOLUTION|>--- conflicted
+++ resolved
@@ -23,11 +23,11 @@
     }
 
     public TokenResponse query() {
-        return layoutHelper(l -> CFUtils.getUninterruptibly(l.getSequencer(0).query()));
+        return layoutHelper(l -> CFUtils.getUninterruptibly(l.getPrimarySequencerClient().query()));
     }
 
     public TokenResponse query(@Nonnull UUID stream) {
-        return layoutHelper(l -> CFUtils.getUninterruptibly(l.getSequencer(0).query(stream)));
+        return layoutHelper(l -> CFUtils.getUninterruptibly(l.getPrimarySequencerClient().query(stream)));
     }
 
     /**
@@ -41,16 +41,10 @@
      * @param numTokens The number of tokens to reserve.
      * @return The first token retrieved.
      */
-<<<<<<< HEAD
     @Deprecated
     public TokenResponse nextToken(List<UUID> streamIds, int numTokens) {
-        return layoutHelper(l -> CFUtils.getUninterruptibly(l.getSequencer(0)
+        return layoutHelper(l -> CFUtils.getUninterruptibly(l.getPrimarySequencerClient()
             .nextToken(streamIds, numTokens)));
-=======
-    public TokenResponse nextToken(Set<UUID> streamIDs, int numTokens) {
-        return layoutHelper(e -> CFUtils.getUninterruptibly(e.getPrimarySequencerClient()
-                .nextToken(streamIDs, numTokens)));
->>>>>>> bbe6fe5f
     }
 
     /** Deprecated. Use List as a streamIds parameter instead. */
@@ -62,7 +56,6 @@
     /** Deprecated. Use List as a streamIds parameter instead. */
     @Deprecated
     public TokenResponse nextToken(Set<UUID> streamIDs, int numTokens,
-<<<<<<< HEAD
         TxResolutionInfo conflictInfo) {
         if (numTokens > 1) {
             throw new UnsupportedOperationException("Requesting more than one token "
@@ -76,26 +69,15 @@
 
 
     public TokenResponse nextToken(List<UUID> streamIDs, TxResolutionInfo conflictInfo) {
-        return layoutHelper(l -> CFUtils.getUninterruptibly(l.getSequencer(0)
+        return layoutHelper(l -> CFUtils.getUninterruptibly(l.getPrimarySequencerClient()
             .nextToken(streamIDs, conflictInfo)));
     }
 
     public TokenResponse nextToken(List<UUID> streamIDs) {
-        return layoutHelper(l -> CFUtils.getUninterruptibly(l.getSequencer(0)
-            .nextToken(streamIDs)));
-    }
-
-    public void trimCache(long address) {
-        getCurrentLayout().getSequencer(0)
-            .trimCache(address);
-=======
-                                   TxResolutionInfo conflictInfo) {
-        return layoutHelper(e -> CFUtils.getUninterruptibly(e.getPrimarySequencerClient()
-                .nextToken(streamIDs, numTokens, conflictInfo)));
+        return layoutHelper(l -> CFUtils.getUninterruptibly(l.getPrimarySequencerClient().nextToken(streamIDs)));
     }
 
     public void trimCache(long address) {
         runtime.getLayoutView().getRuntimeLayout().getPrimarySequencerClient().trimCache(address);
->>>>>>> bbe6fe5f
     }
 }